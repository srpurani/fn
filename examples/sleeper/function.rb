--- conflicted
+++ resolved
@@ -12,9 +12,5 @@
     puts "I'm awake!" # sending this to stdout for sync response
   end
 else 
-<<<<<<< HEAD
-  STDERR.puts "ERROR: please pass in a sleep value: {\"sleep\": 5}"
-=======
   puts "ERROR: please pass in a sleep value: {\"sleep\": 5}"
->>>>>>> 9f8c81af
 end